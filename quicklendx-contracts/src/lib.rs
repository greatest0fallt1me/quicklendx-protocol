#![no_std]
use soroban_sdk::{
    contract, contractimpl, contracttype, symbol_short, vec, Address, BytesN, Env, String, Vec,
};

mod bid;
mod defaults;
mod errors;
mod events;
mod investment;
mod invoice;
mod payments;
mod profits;
mod settlement;
mod verification;

use bid::{Bid, BidStatus, BidStorage};
use defaults::handle_default as do_handle_default;
use errors::QuickLendXError;
use events::{emit_invoice_uploaded, emit_invoice_verified, emit_escrow_created};
use investment::{Investment, InvestmentStatus, InvestmentStorage};
<<<<<<< HEAD
use invoice::{Invoice, InvoiceStatus, InvoiceStorage};
use payments::{transfer_funds, create_escrow, EscrowStorage};
use profits::calculate_profit as do_calculate_profit;
use settlement::settle_invoice as do_settle_invoice;
use verification::verify_invoice_data;
=======
use payments::{create_escrow, EscrowStorage};
use profits::calculate_profit as do_calculate_profit;
use settlement::settle_invoice as do_settle_invoice;
use invoice::{Invoice, InvoiceStatus, InvoiceStorage};
use verification::{
    get_business_verification_status, reject_business, submit_kyc_application, verify_business,
    verify_invoice_data, BusinessVerificationStorage,
};
>>>>>>> 9929e0fc

#[contract]
pub struct QuickLendXContract;

#[contractimpl]
impl QuickLendXContract {
    /// Store an invoice in the contract
    pub fn store_invoice(
        env: Env,
        business: Address,
        amount: i128,
        currency: Address,
        due_date: u64,
        description: String,
    ) -> Result<BytesN<32>, QuickLendXError> {
        // Validate input parameters
        if amount <= 0 {
            return Err(QuickLendXError::InvalidAmount);
        }

        let current_timestamp = env.ledger().timestamp();
        if due_date <= current_timestamp {
            return Err(QuickLendXError::InvoiceDueDateInvalid);
        }

        if description.len() == 0 {
            return Err(QuickLendXError::InvalidDescription);
        }

        // Create new invoice
        let invoice = Invoice::new(
            &env,
            business.clone(),
            amount,
            currency.clone(),
            due_date,
            description,
        );

        // Store the invoice
        InvoiceStorage::store_invoice(&env, &invoice);

        // Emit event
        env.events().publish(
            (symbol_short!("created"),),
            (invoice.id.clone(), business, amount, currency, due_date),
        );

        Ok(invoice.id)
    }

    /// Upload an invoice (business only)
    pub fn upload_invoice(
        env: Env,
        business: Address,
        amount: i128,
        currency: Address,
        due_date: u64,
        description: String,
    ) -> Result<BytesN<32>, QuickLendXError> {
        // Only the business can upload their own invoice
        business.require_auth();
        // Basic validation
        verify_invoice_data(&env, &business, amount, &currency, due_date, &description)?;
        // Create and store invoice
        let invoice = Invoice::new(
            &env,
            business.clone(),
            amount,
            currency.clone(),
            due_date,
            description.clone(),
        );
        InvoiceStorage::store_invoice(&env, &invoice);
        emit_invoice_uploaded(&env, &invoice);
        Ok(invoice.id)
    }

    /// Verify an invoice (admin or automated process)
    pub fn verify_invoice(env: Env, invoice_id: BytesN<32>) -> Result<(), QuickLendXError> {
        let mut invoice = InvoiceStorage::get_invoice(&env, &invoice_id)
            .ok_or(QuickLendXError::InvoiceNotFound)?;
        // Only allow verification if pending
        if invoice.status != InvoiceStatus::Pending {
            return Err(QuickLendXError::InvalidStatus);
        }
        // (Optional: Only admin can verify, add check here if needed)
        invoice.verify();
        InvoiceStorage::update_invoice(&env, &invoice);
        emit_invoice_verified(&env, &invoice);
        
        // If invoice is funded (has escrow), release escrow funds to business
        if invoice.status == InvoiceStatus::Funded {
            Self::release_escrow_funds(env.clone(), invoice_id)?;
        }
        
        Ok(())
    }

    /// Get an invoice by ID
    pub fn get_invoice(env: Env, invoice_id: BytesN<32>) -> Result<Invoice, QuickLendXError> {
        InvoiceStorage::get_invoice(&env, &invoice_id).ok_or(QuickLendXError::InvoiceNotFound)
    }

    /// Get all invoices for a business
    pub fn get_invoice_by_business(env: Env, business: Address) -> Vec<BytesN<32>> {
        InvoiceStorage::get_business_invoices(&env, &business)
    }

    /// Get all invoices for a specific business
    pub fn get_business_invoices(env: Env, business: Address) -> Vec<BytesN<32>> {
        InvoiceStorage::get_business_invoices(&env, &business)
    }

    /// Get all invoices by status
    pub fn get_invoices_by_status(env: Env, status: InvoiceStatus) -> Vec<BytesN<32>> {
        InvoiceStorage::get_invoices_by_status(&env, &status)
    }

    /// Get all available invoices (verified and not funded)
    pub fn get_available_invoices(env: Env) -> Vec<BytesN<32>> {
        InvoiceStorage::get_invoices_by_status(&env, &InvoiceStatus::Verified)
    }

    /// Update invoice status (admin function)
    pub fn update_invoice_status(
        env: Env,
        invoice_id: BytesN<32>,
        new_status: InvoiceStatus,
    ) -> Result<(), QuickLendXError> {
        let mut invoice = InvoiceStorage::get_invoice(&env, &invoice_id)
            .ok_or(QuickLendXError::InvoiceNotFound)?;

        // Remove from old status list
        InvoiceStorage::remove_from_status_invoices(&env, &invoice.status, &invoice_id);

        // Update status
        match new_status {
            InvoiceStatus::Verified => invoice.verify(),
            InvoiceStatus::Paid => invoice.mark_as_paid(env.ledger().timestamp()),
            InvoiceStatus::Defaulted => invoice.mark_as_defaulted(),
            _ => return Err(QuickLendXError::InvalidStatus),
        }

        // Store updated invoice
        InvoiceStorage::update_invoice(&env, &invoice);

        // Add to new status list
        InvoiceStorage::add_to_status_invoices(&env, &invoice.status, &invoice_id);

        // Emit event
        env.events()
            .publish((symbol_short!("updated"),), (invoice_id, new_status));

        Ok(())
    }

    /// Get invoice count by status
    pub fn get_invoice_count_by_status(env: Env, status: InvoiceStatus) -> u32 {
        let invoices = InvoiceStorage::get_invoices_by_status(&env, &status);
        invoices.len() as u32
    }

    /// Get total invoice count
    pub fn get_total_invoice_count(env: Env) -> u32 {
        let pending = Self::get_invoice_count_by_status(env.clone(), InvoiceStatus::Pending);
        let verified = Self::get_invoice_count_by_status(env.clone(), InvoiceStatus::Verified);
        let funded = Self::get_invoice_count_by_status(env.clone(), InvoiceStatus::Funded);
        let paid = Self::get_invoice_count_by_status(env.clone(), InvoiceStatus::Paid);
        let defaulted = Self::get_invoice_count_by_status(env, InvoiceStatus::Defaulted);

        pending + verified + funded + paid + defaulted
    }

    /// Get a bid by ID
    pub fn get_bid(env: Env, bid_id: BytesN<32>) -> Option<Bid> {
        BidStorage::get_bid(&env, &bid_id)
    }

    /// Place a bid on an invoice
    pub fn place_bid(
        env: Env,
        investor: Address,
        invoice_id: BytesN<32>,
        bid_amount: i128,
        expected_return: i128,
    ) -> Result<BytesN<32>, QuickLendXError> {
        // Only allow bids on verified invoices
        let invoice = invoice::InvoiceStorage::get_invoice(&env, &invoice_id)
            .ok_or(QuickLendXError::InvoiceNotFound)?;
        if invoice.status != invoice::InvoiceStatus::Verified {
            return Err(QuickLendXError::InvalidStatus);
        }
        if bid_amount <= 0 {
            return Err(QuickLendXError::InvalidAmount);
        }
        // Only the investor can place their own bid
        investor.require_auth();
        // Create bid
        let bid_id = BidStorage::generate_unique_bid_id(&env);
        let bid = Bid {
            bid_id: bid_id.clone(),
            invoice_id: invoice_id.clone(),
            investor: investor.clone(),
            bid_amount,
            expected_return,
            timestamp: env.ledger().timestamp(),
            status: BidStatus::Placed,
        };
        BidStorage::store_bid(&env, &bid);
        // Track bid for this invoice
        BidStorage::add_bid_to_invoice(&env, &invoice_id, &bid_id);
        Ok(bid_id)
    }

    /// Accept a bid (business only)
    pub fn accept_bid(
        env: Env,
        invoice_id: BytesN<32>,
        bid_id: BytesN<32>,
    ) -> Result<(), QuickLendXError> {
        let mut invoice = invoice::InvoiceStorage::get_invoice(&env, &invoice_id)
            .ok_or(QuickLendXError::InvoiceNotFound)?;
        let mut bid =
            BidStorage::get_bid(&env, &bid_id).ok_or(QuickLendXError::StorageKeyNotFound)?;
        // Only the business owner can accept a bid
        invoice.business.require_auth();
        // Only allow accepting if invoice is verified and bid is placed
        if invoice.status != invoice::InvoiceStatus::Verified || bid.status != BidStatus::Placed {
            return Err(QuickLendXError::InvalidStatus);
        }
        
        // Create escrow instead of direct transfer
        let escrow_id = create_escrow(
            &env,
            &invoice_id,
            &bid.investor,
            &invoice.business,
            bid.bid_amount,
            &invoice.currency,
        )?;
        // Mark bid as accepted
        bid.status = BidStatus::Accepted;
        BidStorage::update_bid(&env, &bid);
        // Mark invoice as funded
        invoice.mark_as_funded(
            bid.investor.clone(),
            bid.bid_amount,
            env.ledger().timestamp(),
        );
        invoice::InvoiceStorage::update_invoice(&env, &invoice);
        // Track investment
        let investment_id = InvestmentStorage::generate_unique_investment_id(&env);
        let investment = Investment {
            investment_id: investment_id.clone(),
            invoice_id: invoice_id.clone(),
            investor: bid.investor.clone(),
            amount: bid.bid_amount,
            funded_at: env.ledger().timestamp(),
            status: InvestmentStatus::Active,
        };
        InvestmentStorage::store_investment(&env, &investment);
        
        let escrow = EscrowStorage::get_escrow(&env, &escrow_id)
            .expect("Escrow should exist after creation");
        emit_escrow_created(&env, &escrow);
        
        Ok(())
    }

    /// Withdraw a bid (investor only, before acceptance)
    pub fn withdraw_bid(env: Env, bid_id: BytesN<32>) -> Result<(), QuickLendXError> {
        let mut bid =
            BidStorage::get_bid(&env, &bid_id).ok_or(QuickLendXError::StorageKeyNotFound)?;
        // Only the investor can withdraw their own bid
        bid.investor.require_auth();
        // Only allow withdrawal if bid is placed (not accepted/withdrawn)
        if bid.status != BidStatus::Placed {
            return Err(QuickLendXError::OperationNotAllowed);
        }
        bid.status = BidStatus::Withdrawn;
        BidStorage::update_bid(&env, &bid);
        Ok(())
    }

    /// Settle an invoice (business or automated process)
    pub fn settle_invoice(
        env: Env,
        invoice_id: BytesN<32>,
        payment_amount: i128,
        platform: Address,
        platform_fee_bps: i128,
    ) -> Result<(), QuickLendXError> {
        do_settle_invoice(
            &env,
            &invoice_id,
            payment_amount,
            &platform,
            platform_fee_bps,
        )
    }

    /// Handle invoice default (admin or automated process)
    pub fn handle_default(env: Env, invoice_id: BytesN<32>) -> Result<(), QuickLendXError> {
        do_handle_default(&env, &invoice_id)
    }

    /// Calculate profit and platform fee
    pub fn calculate_profit(
        _env: Env,
        investment_amount: i128,
        payment_amount: i128,
        platform_fee_bps: i128,
    ) -> (i128, i128) {
        do_calculate_profit(investment_amount, payment_amount, platform_fee_bps)
    }

<<<<<<< HEAD
    /// Add a rating to an invoice (investor only)
    pub fn add_invoice_rating(
        env: Env,
        invoice_id: BytesN<32>,
        rating: u32,
        feedback: String,
    ) -> Result<(), QuickLendXError> {
        let mut invoice = InvoiceStorage::get_invoice(&env, &invoice_id)
            .ok_or(QuickLendXError::InvoiceNotFound)?;

        // Only the investor who funded the invoice can rate it
        let rater = env.current_contract_address();
        rater.require_auth();

        invoice.add_rating(rating, feedback, rater.clone(), env.ledger().timestamp())?;
        InvoiceStorage::update_invoice(&env, &invoice);

        // Emit rating event
        env.events()
            .publish((symbol_short!("rated"),), (invoice_id, rating, rater));

        Ok(())
    }

    /// Get invoices with ratings above a threshold
    pub fn get_invoices_with_rating_above(env: Env, threshold: u32) -> Vec<BytesN<32>> {
        InvoiceStorage::get_invoices_with_rating_above(&env, threshold)
    }

    /// Get business invoices with ratings above a threshold
    pub fn get_business_rated_invoices(
        env: Env,
        business: Address,
        threshold: u32,
    ) -> Vec<BytesN<32>> {
        InvoiceStorage::get_business_invoices_with_rating_above(&env, &business, threshold)
    }

    /// Get count of invoices with ratings
    pub fn get_invoices_with_ratings_count(env: Env) -> u32 {
        InvoiceStorage::get_invoices_with_ratings_count(&env)
    }

    /// Get invoice rating statistics
    pub fn get_invoice_rating_stats(
        env: Env,
        invoice_id: BytesN<32>,
    ) -> Result<(Option<u32>, u32, Option<u32>, Option<u32>), QuickLendXError> {
        let invoice = InvoiceStorage::get_invoice(&env, &invoice_id)
            .ok_or(QuickLendXError::InvoiceNotFound)?;

        Ok((
            invoice.average_rating,
            invoice.total_ratings,
            invoice.get_highest_rating(),
            invoice.get_lowest_rating(),
        ))
=======
    // Business KYC/Verification Functions

    /// Submit KYC application (business only)
    pub fn submit_kyc_application(
        env: Env,
        business: Address,
        kyc_data: String,
    ) -> Result<(), QuickLendXError> {
        submit_kyc_application(&env, &business, kyc_data)
    }

    /// Verify business (admin only)
    pub fn verify_business(
        env: Env,
        admin: Address,
        business: Address,
    ) -> Result<(), QuickLendXError> {
        verify_business(&env, &admin, &business)
    }

    /// Reject business (admin only)
    pub fn reject_business(
        env: Env,
        admin: Address,
        business: Address,
        reason: String,
    ) -> Result<(), QuickLendXError> {
        reject_business(&env, &admin, &business, reason)
    }

    /// Get business verification status
    pub fn get_business_verification_status(
        env: Env,
        business: Address,
    ) -> Option<verification::BusinessVerification> {
        get_business_verification_status(&env, &business)
    }

    /// Set admin address (initialization function)
    pub fn set_admin(env: Env, admin: Address) {
        BusinessVerificationStorage::set_admin(&env, &admin);
    }

    /// Get admin address
    pub fn get_admin(env: Env) -> Option<Address> {
        BusinessVerificationStorage::get_admin(&env)
    }

    /// Get all verified businesses
    pub fn get_verified_businesses(env: Env) -> Vec<Address> {
        BusinessVerificationStorage::get_verified_businesses(&env)
    }

    /// Get all pending businesses
    pub fn get_pending_businesses(env: Env) -> Vec<Address> {
        BusinessVerificationStorage::get_pending_businesses(&env)
    }

    /// Get all rejected businesses
    pub fn get_rejected_businesses(env: Env) -> Vec<Address> {
        BusinessVerificationStorage::get_rejected_businesses(&env)
>>>>>>> 9929e0fc
    }

    /// Release escrow funds to business upon invoice verification
    pub fn release_escrow_funds(
        env: Env,
        invoice_id: BytesN<32>,
    ) -> Result<(), QuickLendXError> {
        use payments::{release_escrow, EscrowStorage};
        use events::{emit_escrow_released};
        
        // Get escrow for this invoice
        let escrow = EscrowStorage::get_escrow_by_invoice(&env, &invoice_id)
            .ok_or(QuickLendXError::StorageKeyNotFound)?;
        
        // Release escrow funds
        release_escrow(&env, &invoice_id)?;
        
        // Emit event
        emit_escrow_released(&env, &escrow.escrow_id, &invoice_id, &escrow.business, escrow.amount);
        
        Ok(())
    }

    /// Refund escrow funds to investor if verification fails
    pub fn refund_escrow_funds(
        env: Env,
        invoice_id: BytesN<32>,
    ) -> Result<(), QuickLendXError> {
        use payments::{refund_escrow, EscrowStorage};
        use events::{emit_escrow_refunded};
        
        // Get escrow for this invoice
        let escrow = EscrowStorage::get_escrow_by_invoice(&env, &invoice_id)
            .ok_or(QuickLendXError::StorageKeyNotFound)?;
        
        // Refund escrow funds
        refund_escrow(&env, &invoice_id)?;
        
        // Emit event
        emit_escrow_refunded(&env, &escrow.escrow_id, &invoice_id, &escrow.investor, escrow.amount);
        
        Ok(())
    }

    /// Get escrow status for an invoice
    pub fn get_escrow_status(
        env: Env,
        invoice_id: BytesN<32>,
    ) -> Result<payments::EscrowStatus, QuickLendXError> {
        let escrow = EscrowStorage::get_escrow_by_invoice(&env, &invoice_id)
            .ok_or(QuickLendXError::StorageKeyNotFound)?;
        Ok(escrow.status)
    }

    /// Get escrow details for an invoice
    pub fn get_escrow_details(
        env: Env,
        invoice_id: BytesN<32>,
    ) -> Result<payments::Escrow, QuickLendXError> {
        EscrowStorage::get_escrow_by_invoice(&env, &invoice_id)
            .ok_or(QuickLendXError::StorageKeyNotFound)
    }
}

#[cfg(test)]
mod test;<|MERGE_RESOLUTION|>--- conflicted
+++ resolved
@@ -17,24 +17,16 @@
 use bid::{Bid, BidStatus, BidStorage};
 use defaults::handle_default as do_handle_default;
 use errors::QuickLendXError;
-use events::{emit_invoice_uploaded, emit_invoice_verified, emit_escrow_created};
+use events::{emit_invoice_uploaded, emit_invoice_verified, emit_escrow_created, emit_escrow_released, emit_escrow_refunded};
 use investment::{Investment, InvestmentStatus, InvestmentStorage};
-<<<<<<< HEAD
 use invoice::{Invoice, InvoiceStatus, InvoiceStorage};
-use payments::{transfer_funds, create_escrow, EscrowStorage};
+use payments::{create_escrow, EscrowStorage, release_escrow, refund_escrow};
 use profits::calculate_profit as do_calculate_profit;
 use settlement::settle_invoice as do_settle_invoice;
-use verification::verify_invoice_data;
-=======
-use payments::{create_escrow, EscrowStorage};
-use profits::calculate_profit as do_calculate_profit;
-use settlement::settle_invoice as do_settle_invoice;
-use invoice::{Invoice, InvoiceStatus, InvoiceStorage};
 use verification::{
     get_business_verification_status, reject_business, submit_kyc_application, verify_business,
     verify_invoice_data, BusinessVerificationStorage,
 };
->>>>>>> 9929e0fc
 
 #[contract]
 pub struct QuickLendXContract;
@@ -97,8 +89,19 @@
     ) -> Result<BytesN<32>, QuickLendXError> {
         // Only the business can upload their own invoice
         business.require_auth();
+
+        // Check if business is verified
+        let verification = get_business_verification_status(&env, &business);
+        if verification.is_none() || !matches!(
+            verification.unwrap().status,
+            verification::BusinessVerificationStatus::Verified
+        ) {
+            return Err(QuickLendXError::BusinessNotVerified);
+        }
+
         // Basic validation
         verify_invoice_data(&env, &business, amount, &currency, due_date, &description)?;
+
         // Create and store invoice
         let invoice = Invoice::new(
             &env,
@@ -204,7 +207,7 @@
         let verified = Self::get_invoice_count_by_status(env.clone(), InvoiceStatus::Verified);
         let funded = Self::get_invoice_count_by_status(env.clone(), InvoiceStatus::Funded);
         let paid = Self::get_invoice_count_by_status(env.clone(), InvoiceStatus::Paid);
-        let defaulted = Self::get_invoice_count_by_status(env, InvoiceStatus::Defaulted);
+        let defaulted = Self::get_invoice_count_by_status(env.clone(), InvoiceStatus::Defaulted);
 
         pending + verified + funded + paid + defaulted
     }
@@ -223,9 +226,9 @@
         expected_return: i128,
     ) -> Result<BytesN<32>, QuickLendXError> {
         // Only allow bids on verified invoices
-        let invoice = invoice::InvoiceStorage::get_invoice(&env, &invoice_id)
+        let invoice = InvoiceStorage::get_invoice(&env, &invoice_id)
             .ok_or(QuickLendXError::InvoiceNotFound)?;
-        if invoice.status != invoice::InvoiceStatus::Verified {
+        if invoice.status != InvoiceStatus::Verified {
             return Err(QuickLendXError::InvalidStatus);
         }
         if bid_amount <= 0 {
@@ -256,18 +259,18 @@
         invoice_id: BytesN<32>,
         bid_id: BytesN<32>,
     ) -> Result<(), QuickLendXError> {
-        let mut invoice = invoice::InvoiceStorage::get_invoice(&env, &invoice_id)
+        let mut invoice = InvoiceStorage::get_invoice(&env, &invoice_id)
             .ok_or(QuickLendXError::InvoiceNotFound)?;
-        let mut bid =
-            BidStorage::get_bid(&env, &bid_id).ok_or(QuickLendXError::StorageKeyNotFound)?;
+        let mut bid = BidStorage::get_bid(&env, &bid_id)
+            .ok_or(QuickLendXError::StorageKeyNotFound)?;
         // Only the business owner can accept a bid
         invoice.business.require_auth();
         // Only allow accepting if invoice is verified and bid is placed
-        if invoice.status != invoice::InvoiceStatus::Verified || bid.status != BidStatus::Placed {
+        if invoice.status != InvoiceStatus::Verified || bid.status != BidStatus::Placed {
             return Err(QuickLendXError::InvalidStatus);
         }
         
-        // Create escrow instead of direct transfer
+        // Create escrow
         let escrow_id = create_escrow(
             &env,
             &invoice_id,
@@ -285,7 +288,7 @@
             bid.bid_amount,
             env.ledger().timestamp(),
         );
-        invoice::InvoiceStorage::update_invoice(&env, &invoice);
+        InvoiceStorage::update_invoice(&env, &invoice);
         // Track investment
         let investment_id = InvestmentStorage::generate_unique_investment_id(&env);
         let investment = Investment {
@@ -307,8 +310,8 @@
 
     /// Withdraw a bid (investor only, before acceptance)
     pub fn withdraw_bid(env: Env, bid_id: BytesN<32>) -> Result<(), QuickLendXError> {
-        let mut bid =
-            BidStorage::get_bid(&env, &bid_id).ok_or(QuickLendXError::StorageKeyNotFound)?;
+        let mut bid = BidStorage::get_bid(&env, &bid_id)
+            .ok_or(QuickLendXError::StorageKeyNotFound)?;
         // Only the investor can withdraw their own bid
         bid.investor.require_auth();
         // Only allow withdrawal if bid is placed (not accepted/withdrawn)
@@ -352,19 +355,20 @@
         do_calculate_profit(investment_amount, payment_amount, platform_fee_bps)
     }
 
-<<<<<<< HEAD
+    // Rating Functions (from feat-invoice_rating_system)
+
     /// Add a rating to an invoice (investor only)
     pub fn add_invoice_rating(
         env: Env,
         invoice_id: BytesN<32>,
         rating: u32,
         feedback: String,
+        rater: Address,
     ) -> Result<(), QuickLendXError> {
         let mut invoice = InvoiceStorage::get_invoice(&env, &invoice_id)
             .ok_or(QuickLendXError::InvoiceNotFound)?;
 
         // Only the investor who funded the invoice can rate it
-        let rater = env.current_contract_address();
         rater.require_auth();
 
         invoice.add_rating(rating, feedback, rater.clone(), env.ledger().timestamp())?;
@@ -410,8 +414,9 @@
             invoice.get_highest_rating(),
             invoice.get_lowest_rating(),
         ))
-=======
-    // Business KYC/Verification Functions
+    }
+
+    // Business KYC/Verification Functions (from main)
 
     /// Submit KYC application (business only)
     pub fn submit_kyc_application(
@@ -472,7 +477,6 @@
     /// Get all rejected businesses
     pub fn get_rejected_businesses(env: Env) -> Vec<Address> {
         BusinessVerificationStorage::get_rejected_businesses(&env)
->>>>>>> 9929e0fc
     }
 
     /// Release escrow funds to business upon invoice verification
@@ -480,10 +484,6 @@
         env: Env,
         invoice_id: BytesN<32>,
     ) -> Result<(), QuickLendXError> {
-        use payments::{release_escrow, EscrowStorage};
-        use events::{emit_escrow_released};
-        
-        // Get escrow for this invoice
         let escrow = EscrowStorage::get_escrow_by_invoice(&env, &invoice_id)
             .ok_or(QuickLendXError::StorageKeyNotFound)?;
         
@@ -501,10 +501,6 @@
         env: Env,
         invoice_id: BytesN<32>,
     ) -> Result<(), QuickLendXError> {
-        use payments::{refund_escrow, EscrowStorage};
-        use events::{emit_escrow_refunded};
-        
-        // Get escrow for this invoice
         let escrow = EscrowStorage::get_escrow_by_invoice(&env, &invoice_id)
             .ok_or(QuickLendXError::StorageKeyNotFound)?;
         
