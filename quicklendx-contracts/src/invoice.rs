--- conflicted
+++ resolved
@@ -162,16 +162,8 @@
 
     /// Get all invoices for a business
     pub fn get_business_invoices(env: &Env, business: &Address) -> Vec<BytesN<32>> {
-<<<<<<< HEAD
-        let key = symbol_short!("business");
-        env.storage()
-            .instance()
-            .get(&key)
-            .unwrap_or_else(|| vec![env])
-=======
         let key = (symbol_short!("business"), business);
         env.storage().instance().get(&key).unwrap_or_else(|| Vec::new(env))
->>>>>>> 36928302
     }
 
     /// Get all invoices by status
@@ -183,14 +175,7 @@
             InvoiceStatus::Paid => symbol_short!("paid"),
             InvoiceStatus::Defaulted => symbol_short!("default"),
         };
-<<<<<<< HEAD
-        env.storage()
-            .instance()
-            .get(&key)
-            .unwrap_or_else(|| vec![env])
-=======
         env.storage().instance().get(&key).unwrap_or_else(|| Vec::new(env))
->>>>>>> 36928302
     }
 
     /// Add invoice to business invoices list
@@ -210,15 +195,7 @@
             InvoiceStatus::Paid => symbol_short!("paid"),
             InvoiceStatus::Defaulted => symbol_short!("default"),
         };
-<<<<<<< HEAD
-        let mut invoices = env
-            .storage()
-            .instance()
-            .get(&key)
-            .unwrap_or_else(|| vec![env]);
-=======
         let mut invoices = env.storage().instance().get(&key).unwrap_or_else(|| Vec::new(env));
->>>>>>> 36928302
         invoices.push_back(invoice_id.clone());
         env.storage().instance().set(&key, &invoices);
     }
